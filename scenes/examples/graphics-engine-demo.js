/**
 * @fileoverview Graphics Engine Demo Scene
 * @description Demonstrates text effects, fade transitions, gradients, and animations
 * Hardware-aware implementation for 4-5fps Pixoo display
 * @author Markus Barta (mba) with assistance from Cursor AI
 * @license MIT
 */

const GraphicsEngine = require('../../lib/graphics-engine');
const logger = require('../../lib/logger');

class GraphicsEngineDemoScene {
  constructor() {
    this.name = 'graphics_engine_demo';
    this.frameCount = 0;
    this.graphicsEngine = null;

    // Demo state
    this.demoPhase = 0; // 0: text effects, 1: gradients, 2: animations, 3: fade out
    this.phaseStartFrame = 0;
    this.phaseDuration = 60; // ~12 seconds at 5fps

    // Animation variables
    this.bounceY = 32;
    this.bounceDirection = 1;
    this.bounceSpeed = 0.8;

    // Color cycling
    this.hue = 0;
  }

  async init(context) {
    logger.info(
      `🎨 [${context.device.host}] Initializing Graphics Engine Demo`,
    );

    // Initialize graphics engine
    this.graphicsEngine = new GraphicsEngine(context.device);

    // Preload any resources (placeholder for now)
    await this.graphicsEngine.preloadResources([
      'scenes/media/moonphase/5x5/Moon_00.png', // Example resource
    ]);

    // Start with fade in
    this.graphicsEngine.startFadeTransition(1000, 0, 1);

    this.frameCount = 0;
    this.demoPhase = 0;
    this.phaseStartFrame = 0;

    // Animation state
    this.bounceY = 32;
    this.bounceDirection = 1;
<<<<<<< HEAD
    this.bounceSpeed = 2.0; // Faster bouncing
    this.hue = 0;
    this.rainbowX = 10; // For rainbow text movement
    this.hue = 0;
    this.rainbowX = 10; // For rainbow text movement
=======
    this.bounceSpeed = 0.8;
    this.hue = 0;
>>>>>>> 45b30ab7
  }

  _setupTextEffectsPhase() {
    // No special setup needed
  }

  _setupGradientsPhase() {
    // No special setup needed
  }

  _setupAnimationsPhase() {
    // Reset animation state
    this.bounceY = 32;
    this.bounceDirection = 1;
    this.hue = 0;
<<<<<<< HEAD
    this.rainbowX = 10;
=======
>>>>>>> 45b30ab7
  }

  _setupFadeOutPhase() {
    // Start fade out transition
    this.graphicsEngine.startFadeTransition(2000, 1, 0);
  }

  async render(context) {
    this.frameCount++;

    // Debug: Log every 30 frames to avoid spam
    if (this.frameCount % 30 === 1) {
      logger.debug(
        `🎨 [${context.device.host}] GFX Demo render frame ${this.frameCount}, phase ${this.demoPhase}`,
      );
    }

    // Update fade transition
    const opacity = this.graphicsEngine.updateFadeTransition();

    // Clear screen with gradient background
    await this._drawBackground(opacity);

    // Update demo phase
    const framesInPhase = this.frameCount - this.phaseStartFrame;
    if (framesInPhase >= this.phaseDuration) {
      this.demoPhase = (this.demoPhase + 1) % 4;
      this.phaseStartFrame = this.frameCount;

      // Switch configurations for each phase
      switch (this.demoPhase) {
        case 0:
          this._setupTextEffectsPhase();
          break;
        case 1:
          this._setupGradientsPhase();
          break;
        case 2:
          this._setupAnimationsPhase();
          break;
        case 3:
          this._setupFadeOutPhase();
          break;
      }

      logger.debug(
        `🎨 [${context.device.host}] GFX Demo phase ${this.demoPhase}`,
      );
    }

    try {
      // Render current demo phase
      switch (this.demoPhase) {
        case 0:
          await this._renderTextEffects(opacity);
          break;
        case 1:
          await this._renderGradients(opacity);
          break;
        case 2:
          await this._renderAnimations(opacity);
          break;
        case 3:
          await this._renderFadeOut(opacity);
          break;
      }

      // Draw UI elements (performance info)
      await this._drawPerformanceInfo();

      // Push frame to display
      await context.device.push('graphics_engine_demo', context.publishOk);

      return 200; // ~5fps
    } catch (error) {
      logger.error(`🎨 GFX Demo render error: ${error.message}`);

      // Fallback display
      await context.device.clear();
      await context.device.drawText(
        'GFX ERROR',
        [32, 32],
        [255, 0, 0, 255],
        'center',
      );
      await context.device.push('graphics_engine_demo', context.publishOk);

      return 1000;
    }
  }

  async _drawBackground(opacity) {
    // Create a subtle animated gradient background
    const topColor = [
      Math.round(20 + Math.sin(this.frameCount * 0.02) * 10),
      Math.round(20 + Math.cos(this.frameCount * 0.03) * 10),
      Math.round(40 + Math.sin(this.frameCount * 0.01) * 20),
      Math.round(255 * opacity),
    ];

    const bottomColor = [
      Math.round(10 + Math.sin(this.frameCount * 0.025) * 5),
      Math.round(10 + Math.cos(this.frameCount * 0.035) * 5),
      Math.round(20 + Math.sin(this.frameCount * 0.015) * 10),
      Math.round(255 * opacity),
    ];

    // Debug: Log background drawing
    if (this.frameCount % 60 === 1) {
      logger.debug(
        `🎨 [${this.graphicsEngine.device?.host || 'unknown'}] GFX Demo drawing background`,
      );
    }

    try {
      await this.graphicsEngine.drawGradientBackground(
        topColor,
        bottomColor,
        'vertical',
      );
      if (this.frameCount % 60 === 1) {
        logger.debug(`🎨 GFX Demo background drawn successfully`);
      }
    } catch (error) {
      logger.error(`🎨 GFX Demo background draw error: ${error.message}`);
    }
  }

  async _renderTextEffects(opacity) {
    // context is available from the parent render method
    const phaseProgress =
      (this.frameCount - this.phaseStartFrame) / this.phaseDuration;
    const alpha = Math.round(255 * opacity);

    // Title with shadow
    await this.graphicsEngine.drawTextEnhanced(
      'TEXT EFFECTS',
      [32, 8],
      [255, 255, 255, alpha],
      {
        alignment: 'center',
        effects: {
          shadow: true,
          shadowOffset: 1,
          shadowColor: [0, 0, 0, Math.round(150 * opacity)],
        },
      },
    );

    // Outlined text (animated)
    const outlineWidth = Math.floor(phaseProgress * 2) + 1;
    await this.graphicsEngine.drawTextEnhanced(
      'OUTLINE',
      [32, 20],
      [255, 200, 100, alpha],
      {
        alignment: 'center',
        effects: {
          outline: true,
          outlineColor: [100, 50, 0, alpha],
          outlineWidth: outlineWidth,
        },
      },
    );

    // Gradient text
    await this.graphicsEngine.drawTextEnhanced(
      'GRADIENT',
      [32, 32],
      [100, 200, 255, alpha],
      {
        alignment: 'center',
        effects: {
          gradient: true,
        },
      },
    );

    // Combined effects (shadow + outline + gradient)
    await this.graphicsEngine.drawTextEnhanced(
      'COMBO',
      [32, 44],
      [255, 100, 255, alpha],
      {
        alignment: 'center',
        effects: {
          shadow: true,
          outline: true,
          gradient: true,
          outlineColor: [100, 0, 100, alpha],
        },
      },
    );
  }

  async _renderGradients(opacity) {
    const alpha = Math.round(255 * opacity);

    // Title
    await this.graphicsEngine.drawTextEnhanced(
      'GRADIENTS',
      [32, 8],
      [255, 255, 255, alpha],
      {
        alignment: 'center',
        effects: { shadow: true },
      },
    );

    // Vertical gradient demo
    await this.graphicsEngine.drawGradientBackground(
      [255, 0, 0, alpha], // Red top
      [0, 0, 255, alpha], // Blue bottom
      'vertical',
    );

    // Add some text over the gradient
    await this.graphicsEngine.drawTextEnhanced(
      'VERTICAL',
      [32, 20],
      [255, 255, 255, alpha],
      {
        alignment: 'center',
        effects: { outline: true, outlineColor: [0, 0, 0, alpha] },
      },
    );

    // Horizontal gradient demo (moved more left, full width)
    for (let x = 0; x < 48; x++) {
      const factor = x / 47;
      const r = Math.round(255 * factor);
      const g = Math.round(255 * (1 - factor));
      const b = 100;
      await this.graphicsEngine.device.fillRect(
        [8 + x, 30],
        [1, 16],
        [r, g, b, alpha],
      );
    }

    await this.graphicsEngine.drawTextEnhanced(
      'H-RGB',
      [32, 38],
      [255, 255, 255, alpha],
      {
        alignment: 'center',
        effects: { shadow: true },
      },
    );
  }

  async _renderAnimations(opacity) {
    const alpha = Math.round(255 * opacity);
    const phaseProgress =
      (this.frameCount - this.phaseStartFrame) / this.phaseDuration;

    // Title
    await this.graphicsEngine.drawTextEnhanced(
      'ANIMATIONS',
      [32, 8],
      [255, 255, 255, alpha],
      {
        alignment: 'center',
        effects: { shadow: true },
      },
    );

    // Bouncing ball animation - faster and more visible
    this.bounceY += this.bounceSpeed * this.bounceDirection;

    if (this.bounceY >= 48 || this.bounceY <= 24) {
      this.bounceDirection *= -1;
    }

    // Draw "ball" as a filled circle with glow effect
    const ballX = 32;
    const ballY = Math.round(this.bounceY);

    // Draw glow/trail effect (semi-transparent)
    for (let dx = -5; dx <= 5; dx++) {
      for (let dy = -5; dy <= 5; dy++) {
        const distance = Math.sqrt(dx * dx + dy * dy);
        if (distance <= 5 && distance > 3) {
          const x = ballX + dx;
          const y = ballY + dy;
          if (x >= 0 && x < 64 && y >= 0 && y < 64) {
            const glowAlpha = Math.round(alpha * (1 - (distance - 3) / 2));
            await this.graphicsEngine.device.drawPixel(
              [x, y],
              [255, 150, 50, glowAlpha],
            );
          }
        }
      }
    }

    // Draw main ball
    for (let dx = -3; dx <= 3; dx++) {
      for (let dy = -3; dy <= 3; dy++) {
        if (dx * dx + dy * dy <= 9) {
          // Circle equation
          const x = ballX + dx;
          const y = ballY + dy;
          if (x >= 0 && x < 64 && y >= 0 && y < 64) {
            await this.graphicsEngine.device.drawPixel(
              [x, y],
              [255, 220, 100, alpha],
            );
          }
        }
      }
    }

    // Rainbow color cycling - faster and more visible
    this.hue = (this.hue + 5) % 360; // Faster cycling
    const rainbowColor = this._hslToRgb(this.hue / 360, 0.9, 0.7);

    // Moving rainbow text across screen
    this.rainbowX += 1.5;
    if (this.rainbowX > 50) this.rainbowX = -20;

    // Draw rainbow background stripes for visibility
    for (let i = 0; i < 6; i++) {
      const stripeHue = ((this.hue + i * 60) % 360) / 360;
      const stripeColor = this._hslToRgb(stripeHue, 0.8, 0.5);
      await this.graphicsEngine.device.fillRect(
        [Math.round(this.rainbowX) + i * 8, 46],
        [6, 6],
        [...stripeColor, alpha],
      );
    }

    await this.graphicsEngine.drawTextEnhanced(
      'RAINBOW',
      [Math.round(this.rainbowX + 20), 48],
      [...rainbowColor, alpha],
      {
        alignment: 'center',
        effects: { outline: true, outlineColor: [255, 255, 255, alpha] },
      },
    );

    // Easing demo - faster moving text
    const easeProgress = this.graphicsEngine.ease(phaseProgress, 'easeInOut');
    const easedX = 5 + easeProgress * 54;

    await this.graphicsEngine.drawTextEnhanced(
      'SMOOTH',
      [Math.round(easedX), 56],
      [150, 255, 150, alpha],
      {
        alignment: 'center',
        effects: { shadow: true },
      },
    );
  }

  async _renderFadeOut(opacity) {
    const alpha = Math.round(255 * opacity);

    // Title
    await this.graphicsEngine.drawTextEnhanced(
      'FADE OUT',
      [32, 8],
      [255, 255, 255, alpha],
      {
        alignment: 'center',
        effects: { shadow: true },
      },
    );

    // Pulsing elements
    const pulse = Math.sin(this.frameCount * 0.2) * 0.5 + 0.5;
    const pulseAlpha = Math.round(255 * opacity * pulse);

    await this.graphicsEngine.drawTextEnhanced(
      'GOODBYE',
      [32, 32],
      [255, 100, 100, pulseAlpha],
      {
        alignment: 'center',
        effects: {
          shadow: true,
          outline: true,
          outlineColor: [100, 0, 0, pulseAlpha],
        },
      },
    );

    // If this is the last phase, prepare for restart
    if (this.frameCount - this.phaseStartFrame >= this.phaseDuration - 10) {
      // Restart demo
      this.demoPhase = 0;
      this.phaseStartFrame = this.frameCount;
      this.graphicsEngine.startFadeTransition(500, 0, 1);
    }
  }

  async _drawPerformanceInfo() {
    // Debug: Log frame push
    if (this.frameCount % 30 === 1) {
      logger.debug(`🎨 GFX Demo pushing frame ${this.frameCount}`);
    }

    try {
      // Better positioned frame counter with background
      const frameText = `F:${this.frameCount.toString().padStart(3, '0')}`;

      // Draw semi-transparent background for readability
      await this.graphicsEngine.device.fillRect(
        [45, 56],
        [19, 8],
        [0, 0, 0, 150],
      );

      // Draw frame counter
      await this.graphicsEngine.device.drawText(
        frameText,
        [46, 57],
        [200, 200, 200, 255],
        'left',
      );

      if (this.frameCount % 30 === 1) {
        logger.debug(`🎨 GFX Demo text drawn successfully`);
      }
    } catch (error) {
      logger.error(`🎨 GFX Demo performance info error: ${error.message}`);
    }
  }

  // Helper: Convert HSL to RGB
  _hslToRgb(h, s, l) {
    let r, g, b;

    if (s === 0) {
      r = g = b = l; // achromatic
    } else {
      const hue2rgb = (p, q, t) => {
        if (t < 0) t += 1;
        if (t > 1) t -= 1;
        if (t < 1 / 6) return p + (q - p) * 6 * t;
        if (t < 1 / 2) return q;
        if (t < 2 / 3) return p + (q - p) * (2 / 3 - t) * 6;
        return p;
      };

      const q = l < 0.5 ? l * (1 + s) : l + s - l * s;
      const p = 2 * l - q;
      r = hue2rgb(p, q, h + 1 / 3);
      g = hue2rgb(p, q, h);
      b = hue2rgb(p, q, h - 1 / 3);
    }

    return [Math.round(r * 255), Math.round(g * 255), Math.round(b * 255)];
  }

  async cleanup(context) {
    logger.info(`🧹 [${context.device.host}] Cleaning up Graphics Engine Demo`);

    if (this.graphicsEngine) {
      this.graphicsEngine.shutdown();
      this.graphicsEngine = null;
    }
  }
}

// Create scene instance and export in standard format
const scene = new GraphicsEngineDemoScene();
const name = scene.name;
const render = (context) => scene.render(context);
const init = (context) => scene.init(context);
const cleanup = (context) => scene.cleanup(context);
const wantsLoop = true;

module.exports = { name, render, init, cleanup, wantsLoop };<|MERGE_RESOLUTION|>--- conflicted
+++ resolved
@@ -52,16 +52,12 @@
     // Animation state
     this.bounceY = 32;
     this.bounceDirection = 1;
-<<<<<<< HEAD
+    // Animation state
+    this.bounceY = 32;
+    this.bounceDirection = 1;
     this.bounceSpeed = 2.0; // Faster bouncing
     this.hue = 0;
     this.rainbowX = 10; // For rainbow text movement
-    this.hue = 0;
-    this.rainbowX = 10; // For rainbow text movement
-=======
-    this.bounceSpeed = 0.8;
-    this.hue = 0;
->>>>>>> 45b30ab7
   }
 
   _setupTextEffectsPhase() {
@@ -77,13 +73,8 @@
     this.bounceY = 32;
     this.bounceDirection = 1;
     this.hue = 0;
-<<<<<<< HEAD
     this.rainbowX = 10;
-=======
->>>>>>> 45b30ab7
-  }
-
-  _setupFadeOutPhase() {
+    this.rainbowX = 10;
     // Start fade out transition
     this.graphicsEngine.startFadeTransition(2000, 1, 0);
   }
